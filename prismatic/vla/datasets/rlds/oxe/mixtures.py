"""
mixtures.py

Defines a registry of dataset mixtures and weights for the Open-X Embodiment Datasets. Each dataset is associated with
a float "sampling weight"
"""

from typing import Dict, List, Tuple

# fmt: off
OXE_NAMED_MIXTURES: Dict[str, List[Tuple[str, float]]] = {
    # === Bridge V2 Dataset ===
    "bridge": [
        # ("bridge_oxe", 1.0),                                    # Version of Bridge V2 in Open-X GCP Bucket
        ("bridge_orig", 1.0),                                   # Original Version of Bridge V2 from Project Website
    ],


    # === [Moderate-Scale] Bridge++ Mixtures ===
    "bridge_rt_1": [
        # ("bridge_oxe", 1.0)                                   # Version of Bridge V2 in Open-X GCP Bucket
        ("bridge_orig", 1.0),                                   # Original Version of Bridge V2 from Project Website

        ("fractal20220817_data", 1.0),                          # Google RT-1 Robot Data (Large-Scale)
    ],

    # === RT-X Mixtures ===
    "rtx": [
        ("fractal20220817_data", 0.54087122203),                # Google RT-1 Robot Data (Large-Scale)
        ("kuka", 0.8341046294),
        # ("bridge_oxe", 1.0)                                   # Version of Bridge V2 in Open-X GCP Bucket
        ("bridge_orig", 1.0),                                   # Original Version of Bridge V2 from Project Website
        ("taco_play", 2.0),
        ("jaco_play", 2.0),
        ("berkeley_cable_routing", 3.0),
        ("roboturk", 1.0),
        # ("nyu_door_opening_surprising_effectiveness", 5.0),   # Note --> only contains wrist camera images (skip?)
        ("viola", 2.0),
        ("berkeley_autolab_ur5", 1.0),
        ("toto", 1.0),
    ],

    "rtx_franka": [
        ("fractal20220817_data", 0.54087122203),                # Google RT-1 Robot Data (Large-Scale)
        ("kuka", 0.8341046294),
        # ("bridge_oxe", 1.0)                                   # Version of Bridge V2 in Open-X GCP Bucket
        ("bridge_orig", 1.0),                                   # Original Version of Bridge V2 from Project Website
        ("taco_play", 2.0),
        ("jaco_play", 2.0),
        ("berkeley_cable_routing", 3.0),
        ("roboturk", 1.0),
        # ("nyu_door_opening_surprising_effectiveness", 5.0),   # Note --> only contains wrist camera images (skip?)
        ("viola", 2.0),
        ("berkeley_autolab_ur5", 1.0),
        ("toto", 1.0),

        ("taco_play", 1.0),
        ("berkeley_cable_routing", 1.0),
        ("viola", 1.0),
        ("toto", 1.0),
        ("stanford_hydra_dataset_converted_externally_to_rlds", 1.0),
        ("austin_buds_dataset_converted_externally_to_rlds", 3.0),
        ("nyu_franka_play_dataset_converted_externally_to_rlds", 3.0),
        ("maniskill_dataset_converted_externally_to_rlds", 0.1),
        ("furniture_bench_dataset_converted_externally_to_rlds", 0.1),
        ("cmu_franka_exploration_dataset_converted_externally_to_rlds", 5.0),
        ("austin_sailor_dataset_converted_externally_to_rlds", 1.0),
        ("austin_sirius_dataset_converted_externally_to_rlds", 1.0),
        ("berkeley_rpt_converted_externally_to_rlds", 1.0),
        ("kaist_nonprehensile_converted_externally_to_rlds", 3.0),
        ("stanford_robocook_converted_externally_to_rlds", 1.0),
        ("iamlab_cmu_pickup_insert_converted_externally_to_rlds", 1.0),
        ("utaustin_mutex", 1.0),
        ("cmu_play_fusion", 1.0),
    ],

    # === Open-X Magic Soup ===
    "oxe_magic_soup": [
        ("fractal20220817_data", 0.54087122203),                # Google RT-1 Robot Data (Large-Scale)
        ("kuka", 0.8341046294),
        # ("bridge_oxe", 1.0)                                   # Version of Bridge V2 in Open-X GCP Bucket
        ("bridge_orig", 1.0),                                   # Original Version of Bridge V2 from Project Website
        ("taco_play", 2.0),
        ("jaco_play", 1.0),
        ("berkeley_cable_routing", 1.0),
        ("roboturk", 2.0),
        # ("nyu_door_opening_surprising_effectiveness", 1.0),   # Note --> only contains wrist camera images (skip?)
        ("viola", 2.0),
        ("berkeley_autolab_ur5", 2.0),
        ("toto", 1.0),
        ("language_table", 0.1),
        ("stanford_hydra_dataset_converted_externally_to_rlds", 2.0),
        ("austin_buds_dataset_converted_externally_to_rlds", 1.0),
        ("nyu_franka_play_dataset_converted_externally_to_rlds", 3.0),
        ("furniture_bench_dataset_converted_externally_to_rlds", 0.1),
        ("ucsd_kitchen_dataset_converted_externally_to_rlds", 2.0),
        ("austin_sailor_dataset_converted_externally_to_rlds", 1.0),
        ("austin_sirius_dataset_converted_externally_to_rlds", 1.0),
        # ("bc_z", 0.2),                                        # Note --> raw data is broken!
        ("dlr_edan_shared_control_converted_externally_to_rlds", 1.0),
        ("iamlab_cmu_pickup_insert_converted_externally_to_rlds", 1.0),
        # ("uiuc_d3field", 1.0),                                # Note --> raw data is broken!
        ("utaustin_mutex", 1.0),
        ("berkeley_fanuc_manipulation", 2.0),
        ("cmu_stretch", 1.0),
    ],

    # === Open-X Magic Soup++ ===
    "oxe_magic_soup_plus": [
        ("fractal20220817_data", 0.54087122203),                # Google RT-1 Robot Data (Large-Scale)
        ("kuka", 0.8341046294),
        ("bridge_orig", 1.0),                                   # Original Version of Bridge V2 from Project Website
        ("taco_play", 2.0),
        ("jaco_play", 1.0),
        ("berkeley_cable_routing", 1.0),
        ("roboturk", 2.0),
        ("viola", 2.0),
        ("berkeley_autolab_ur5", 2.0),
        ("toto", 1.0),
        ("language_table", 0.1),
        ("stanford_hydra_dataset_converted_externally_to_rlds", 2.0),
        ("austin_buds_dataset_converted_externally_to_rlds", 1.0),
        ("nyu_franka_play_dataset_converted_externally_to_rlds", 3.0),
        ("furniture_bench_dataset_converted_externally_to_rlds", 0.1),
        ("ucsd_kitchen_dataset_converted_externally_to_rlds", 2.0),
        ("austin_sailor_dataset_converted_externally_to_rlds", 1.0),
        ("austin_sirius_dataset_converted_externally_to_rlds", 1.0),
        ("dlr_edan_shared_control_converted_externally_to_rlds", 1.0),
        ("iamlab_cmu_pickup_insert_converted_externally_to_rlds", 1.0),
        ("utaustin_mutex", 1.0),
        ("berkeley_fanuc_manipulation", 2.0),
        ("cmu_stretch", 1.0),
        ## New Datasets in MagicSoup++
        ("bc_z", 0.2),                                          # Note: use v0.1.0 --> later versions broken
        ("fmb_dataset", 1.0),
        ("dobbe", 0.2),
        ("droid", 0.06),
    ],

    "oxe_magic_soup_plus_minus": [
        ("fractal20220817_data", 1.0),                          # Google RT-1 Robot Data (Large-Scale)
        ("kuka", 0.8341046294),
        ("bridge_orig", 1.0),                                   # Original Version of Bridge V2 from Project Website
        ("taco_play", 2.0),
        ("jaco_play", 1.0),
        ("berkeley_cable_routing", 1.0),
        ("roboturk", 2.0),
        ("viola", 2.0),
        ("berkeley_autolab_ur5", 2.0),
        ("toto", 1.0),
        # ("language_table", 0.1),
        ("stanford_hydra_dataset_converted_externally_to_rlds", 2.0),
        ("austin_buds_dataset_converted_externally_to_rlds", 1.0),
        ("nyu_franka_play_dataset_converted_externally_to_rlds", 3.0),
        ("furniture_bench_dataset_converted_externally_to_rlds", 0.1),
        ("ucsd_kitchen_dataset_converted_externally_to_rlds", 2.0),
        ("austin_sailor_dataset_converted_externally_to_rlds", 1.0),
        ("austin_sirius_dataset_converted_externally_to_rlds", 1.0),
        ("dlr_edan_shared_control_converted_externally_to_rlds", 1.0),
        ("iamlab_cmu_pickup_insert_converted_externally_to_rlds", 1.0),
        ("utaustin_mutex", 1.0),
        ("berkeley_fanuc_manipulation", 2.0),
        ("cmu_stretch", 1.0),
        ## New Datasets in MagicSoup++
        ("bc_z", 0.2),                                          # Note: use v0.1.0 --> later versions broken
        ("fmb_dataset", 1.0),
        ("dobbe", 0.2),
        # ("droid", 0.06),
    ],

    # === T-DROID Dataset ===
    "tdroid_carrot_in_bowl": [
        ("tdroid_carrot_in_bowl", 1.0),
    ],
    "tdroid_pour_corn_in_pot": [
        ("tdroid_pour_corn_in_pot", 1.0),
    ],
    "tdroid_flip_pot_upright": [
        ("tdroid_flip_pot_upright", 1.0),
    ],
    "tdroid_move_object_onto_plate": [
        ("tdroid_move_object_onto_plate", 1.0),
    ],
    "tdroid_knock_object_over": [
        ("tdroid_knock_object_over", 1.0),
    ],
    "tdroid_cover_object_with_towel": [
        ("tdroid_cover_object_with_towel", 1.0),
    ],

    # === DROID Finetuning Datasets ===
    "droid_wipe": [
        ("droid_wipe", 1.0),
    ],

    # === LIBERO Datasets (Modified Versions) ===
    "libero_spatial_no_noops": [
        ("libero_spatial_no_noops", 1.0),
    ],
    "libero_object_no_noops": [
        ("libero_object_no_noops", 1.0),
    ],
    "libero_goal_no_noops": [
        ("libero_goal_no_noops", 1.0),
    ],
    "libero_10_no_noops": [
        ("libero_10_no_noops", 1.0),
    ],
<<<<<<< HEAD
    
    "libero_mix": [
        ("libero_spatial_no_noops", 1.0),
        ("libero_object_no_noops", 1.0),
        ("libero_goal_no_noops", 1.0),
        ("libero_10_no_noops", 1.0),
=======
    "libero_90": [
        ("libero_90", 1.0),
>>>>>>> 9501112b
    ],
}
# fmt: on<|MERGE_RESOLUTION|>--- conflicted
+++ resolved
@@ -206,17 +206,16 @@
     "libero_10_no_noops": [
         ("libero_10_no_noops", 1.0),
     ],
-<<<<<<< HEAD
     
     "libero_mix": [
         ("libero_spatial_no_noops", 1.0),
         ("libero_object_no_noops", 1.0),
         ("libero_goal_no_noops", 1.0),
         ("libero_10_no_noops", 1.0),
-=======
+    ],
+    
     "libero_90": [
         ("libero_90", 1.0),
->>>>>>> 9501112b
     ],
 }
 # fmt: on